from time import sleep
import pyvisa


def scan_instruments(do_print=True) -> list:
    """Scanning the VISA bus for instruments"""
    rm = pyvisa.ResourceManager()
    obj_inst = rm.list_resources()

    out_dev_adr = list()
    for idx, inst_name in enumerate(obj_inst):
        out_dev_adr.append(inst_name)
        # --- Printing the stuff
        if do_print:
            if idx == 0:
                print(f"\nUsing VISA driver: {rm}")
                print("Available devices")
                print("--------------------------------------")
            print(f"{idx}: {inst_name}")
    return out_dev_adr

def float_eq(x, y, epsilon=0.00001):
    return abs(x - y) < epsilon


class DriverDMM6500:
    """Class for handling the Keithley Digital Multimeter 6500 in Python"""
    SerialDevice: pyvisa.Resource
    SerialActive = False
    _device_name_chck = "DMM6500"

    def __init__(self):
        pass

    def __write_to_dev(self, order: str) -> None:
        self.SerialDevice.write(order)

    def __read_from_dev(self, order: str) -> str:
        text_out = self.SerialDevice.query(order)
        return text_out

    def __init_dev(self, do_reset=True):
        """"""
        self.__write_to_dev("*LANG SCPI")
        if self.SerialActive:
            if do_reset:
                self.do_reset()
            self.do_beep()
            print(f"Right device is selected with: {self.get_id(False)}")
        else:
            print("Not right selected device. Please check!")

    def __do_check_idn(self) -> None:
        """Checking the IDN"""
        id_back = self.get_id(False)
        self.SerialActive = self._device_name_chck in id_back

    def serial_start_known_target(self, resource_name: str, do_reset=False) -> None:
        """Open the serial connection to device directly"""
        rm = pyvisa.ResourceManager()
        self.SerialDevice = rm.open_resource(resource_name)

        self.__do_check_idn()
        self.__init_dev(do_reset)

    def serial_start(self, do_reset=False) -> None:
        """Open the serial connection to device"""
        list_dev = scan_instruments(do_print=False)
        rm = pyvisa.ResourceManager()

        # --- Checking if device address is right
        for inst_name in list_dev:
            self.SerialDevice = rm.open_resource(inst_name)
            self.__do_check_idn()
            if self.SerialActive:
                break
            else:
                self.serial_close()

        # --- Init of device
        self.__init_dev(do_reset)

    def serial_close(self) -> None:
        """Closing the serial connection"""
        self.SerialDevice.close()
        self.SerialActive = False

    def get_id(self, do_print=True) -> str:
        """Getting the device ID"""
        id = self.__read_from_dev("*IDN?")
        if do_print:
            print(id)
        return id

    def do_reset(self) -> None:
        """Reset the device"""
        if not self.SerialActive:
            print("... not done due to wrong device")
        else:
            self.__write_to_dev("*RST")
            sleep(1)

    def do_beep(self) -> None:
        """Doing a beep signal"""
        time_sleep = 0.5
        self.__write_to_dev(f':SYST:BEEP 300, {time_sleep}')
        sleep(time_sleep * 1.1)

    def set_measurement_mode(self, mode: int) -> None:
        """Setting the measurement mode"""
        if not self.SerialActive:
            print("... not done due to wrong device")
        else:
            self.__write_to_dev(':SENS:FUNC "VOLT:DC"')

    def read_value(self) -> float:
        """Reading value from display"""
        if not self.SerialActive:
            print("... not done due to wrong device")
        else:
            return float(self.__read_from_dev(":READ?"))

    def get_voltage(self):
        """Get voltage reading
        Args:
            N/A
        Returns:
            Voltage in Volts
        """
        return float(self.__read_from_dev(":MEAS:VOLT?"))

    def get_current(self):
        """Get current reading
        Args:
            N/A
        Returns:
            Current in Ampere
        """
        return float(self.__read_from_dev(":MEAS:CURR?"))

    def get_resistance(self):
        """Get resistance reading
        Args:
            N/A
        Returns:
            Resistance in Ohms
        """
        return float(self.__read_from_dev(":MEAS:RES?"))

    def set_voltage_range(self, range: float) -> bool:
        """Set measurement range of voltage
        Args:
            range: Available ranges are 0.1, 1, 10, 100 and 1000 Volts
        Returns:
            True iff range is invalid
        """
        available_ranges = ["1e-1", "1", "10", "100", "1000"]
        for x in available_ranges:
            if float_eq(float(x), range):
                self.__write_to_dev(":SENS:VOLT:RANG " + x)
                return False
        return True

# NOTE: page 498 in manual

if __name__ == "__main__":
    print("Testing device Keithley DMM6500")

    # scan_instruments()
    dev = DriverDMM6500()
    dev.serial_start()
    dev.do_reset()
<<<<<<< HEAD
    #dev.set_measurement_mode(0)
    for i in range(5):
        print(f"{dev.get_voltage()} V | {dev.get_current()} A | {dev.get_resistance()} Ω")
        sleep(0.5)
=======

    sleep(1)
    for idx in range(0, 5):
        print(dev.read_value())
        sleep(0.5)

    dev.serial_close()
>>>>>>> d03bbaea
<|MERGE_RESOLUTION|>--- conflicted
+++ resolved
@@ -18,9 +18,6 @@
                 print("--------------------------------------")
             print(f"{idx}: {inst_name}")
     return out_dev_adr
-
-def float_eq(x, y, epsilon=0.00001):
-    return abs(x - y) < epsilon
 
 
 class DriverDMM6500:
@@ -53,7 +50,10 @@
     def __do_check_idn(self) -> None:
         """Checking the IDN"""
         id_back = self.get_id(False)
-        self.SerialActive = self._device_name_chck in id_back
+        if self._device_name_chck in id_back:
+            self.SerialActive = True
+        else:
+            self.SerialActive = False
 
     def serial_start_known_target(self, resource_name: str, do_reset=False) -> None:
         """Open the serial connection to device directly"""
@@ -120,48 +120,6 @@
         else:
             return float(self.__read_from_dev(":READ?"))
 
-    def get_voltage(self):
-        """Get voltage reading
-        Args:
-            N/A
-        Returns:
-            Voltage in Volts
-        """
-        return float(self.__read_from_dev(":MEAS:VOLT?"))
-
-    def get_current(self):
-        """Get current reading
-        Args:
-            N/A
-        Returns:
-            Current in Ampere
-        """
-        return float(self.__read_from_dev(":MEAS:CURR?"))
-
-    def get_resistance(self):
-        """Get resistance reading
-        Args:
-            N/A
-        Returns:
-            Resistance in Ohms
-        """
-        return float(self.__read_from_dev(":MEAS:RES?"))
-
-    def set_voltage_range(self, range: float) -> bool:
-        """Set measurement range of voltage
-        Args:
-            range: Available ranges are 0.1, 1, 10, 100 and 1000 Volts
-        Returns:
-            True iff range is invalid
-        """
-        available_ranges = ["1e-1", "1", "10", "100", "1000"]
-        for x in available_ranges:
-            if float_eq(float(x), range):
-                self.__write_to_dev(":SENS:VOLT:RANG " + x)
-                return False
-        return True
-
-# NOTE: page 498 in manual
 
 if __name__ == "__main__":
     print("Testing device Keithley DMM6500")
@@ -170,17 +128,10 @@
     dev = DriverDMM6500()
     dev.serial_start()
     dev.do_reset()
-<<<<<<< HEAD
-    #dev.set_measurement_mode(0)
-    for i in range(5):
-        print(f"{dev.get_voltage()} V | {dev.get_current()} A | {dev.get_resistance()} Ω")
-        sleep(0.5)
-=======
 
     sleep(1)
     for idx in range(0, 5):
         print(dev.read_value())
         sleep(0.5)
 
-    dev.serial_close()
->>>>>>> d03bbaea
+    dev.serial_close()